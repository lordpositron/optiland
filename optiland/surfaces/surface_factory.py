--- conflicted
+++ resolved
@@ -123,21 +123,16 @@
         geometry = config['geometry'](cs, **filtered_params)
 
         if index == 0:
-<<<<<<< HEAD
             if surface_type == 'paraxial':
                 raise ValueError('Paraxial surface cannot be the object '
                                  'surface.')
-            return ObjectSurface(geometry, material_post)
-=======
             return ObjectSurface(geometry, material_post, comment)
->>>>>>> 6684d10e
 
         # Filter out unexpected surface parameters
         common_params = ['aperture']
         filtered_kwargs = {key: value for key, value in kwargs.items()
                            if key in common_params}
 
-<<<<<<< HEAD
         if surface_type == 'paraxial':
             return ParaxialSurface(kwargs['f'], geometry, material_pre,
                                    material_post, is_stop,
@@ -149,12 +144,7 @@
             return Surface(geometry, material_pre, material_post, is_stop,
                            is_reflective=is_reflective, coating=coating,
                            bsdf=bsdf, surface_type=surface_type,
-                           **filtered_kwargs)
-=======
-        return Surface(geometry, material_pre, material_post, is_stop,
-                       is_reflective=is_reflective, coating=coating,
-                       bsdf=bsdf, surface_type=surface_type, comment=comment, **filtered_kwargs)
->>>>>>> 6684d10e
+                           comment=comment, **filtered_kwargs)
 
     def _configure_cs(self, index, **kwargs):
         """
