--- conflicted
+++ resolved
@@ -8,10 +8,7 @@
 Kramer Harrison, 2024
 """
 
-import warnings
-
 import pandas as pd
-from scipy import optimize
 
 import optiland.backend as be
 from optiland.optimization.operand import OperandManager
@@ -160,538 +157,4 @@
         """Print information about the optimization problem."""
         self.merit_info()
         self.operand_info()
-        self.variable_info()
-
-
-<<<<<<< HEAD
-# All optimizer classes have been moved to the 'algorithms' subdirectory.
-# This file now primarily contains the OptimizationProblem class.
-# Consider moving OptimizationProblem to its own file like 'problem.py'
-# in a future refactoring if this file becomes too lean or if
-# OptimizationProblem grows significantly.
-=======
-class OptimizerGeneric:
-    """Generic optimizer class for solving optimization problems.
-
-    Args:
-        problem (OptimizationProblem): The optimization problem to be solved.
-
-    Attributes:
-        problem (OptimizationProblem): The optimization problem to be solved.
-        _x (list): List to store the values of the variables during
-            optimization.
-
-    Methods:
-        optimize(maxiter=1000, disp=True, tol=1e-3): Optimize the problem
-            using the specified parameters.
-        undo(): Undo the last optimization step.
-        _fun(x): Internal function to evaluate the objective function.
-
-    """
-
-    def __init__(self, problem: OptimizationProblem):
-        self.problem = problem
-        self._x = []
-
-        assert not any(isinstance(var.value, str) for var in self.problem.variables), (
-            "Glass material(s) have been declared as variable(s). "
-            "Please use GlassExpert or remove them."
-        )
-
-        if self.problem.initial_value == 0.0:
-            self.problem.initial_value = self.problem.sum_squared()
-
-    def optimize(self, method=None, maxiter=1000, disp=True, tol=1e-3, callback=None):
-        """Optimize the problem using the specified parameters.
-
-        Args:
-            method (str, optional): The optimization method to use. Default is
-                chosen to be one of BFGS, L-BFGS-B, SLSQP, depending on
-                whether contraints or bounds given. Follows
-                scipy.optimize.minimize method.
-            maxiter (int, optional): Maximum number of iterations.
-                Default is 1000.
-            disp (bool, optional): Whether to display optimization information.
-                Default is True.
-            tol (float, optional): Tolerance for convergence. Default is 1e-3.
-            callback (callable): A callable called after each iteration.
-
-        Returns:
-            result (OptimizeResult): The optimization result.
-
-        """
-        x0 = [var.value for var in self.problem.variables]
-        self._x.append(x0)
-        x0 = be.to_numpy(x0)
-        bounds = tuple([var.bounds for var in self.problem.variables])
-
-        options = {"maxiter": maxiter, "disp": disp}
-
-        with warnings.catch_warnings():
-            warnings.simplefilter("ignore", category=RuntimeWarning)
-            result = optimize.minimize(
-                self._fun,
-                x0,
-                method=method,
-                bounds=bounds,
-                options=options,
-                tol=tol,
-                callback=callback,
-            )
-
-        # The last function evaluation is not necessarily the lowest.
-        # Update all lens variables to their optimized values
-        for idvar, var in enumerate(self.problem.variables):
-            var.update(result.x[idvar])
-        self.problem.update_optics()
-
-        return result
-
-    def undo(self):
-        """Undo the last optimization step."""
-        if len(self._x) > 0:
-            x0 = self._x[-1]
-            for idvar, var in enumerate(self.problem.variables):
-                var.update(x0[idvar])
-            self._x.pop(-1)
-
-    def _fun(self, x) -> float:
-        """Internal function to evaluate the objective function.
-
-        Args:
-            x (array-like): The values of the variables.
-
-        Returns:
-            rss (float): The residual sum of squares.
-
-        """
-        # Update all variables to their new values
-        for idvar, var in enumerate(self.problem.variables):
-            var.update(be.array(x[idvar]))
-
-        # Update optics (e.g., pickups and solves)
-        self.problem.update_optics()
-
-        # Compute merit function value
-        try:
-            rss = self.problem.sum_squared()
-            if be.isnan(rss):
-                return 1e10
-            # --- Convert result back to float for SciPy ---
-            return float(be.to_numpy(rss))
-        except ValueError:
-            return 1e10
-
-
-class LeastSquares(OptimizerGeneric):
-    def __init__(self, problem: OptimizationProblem):
-        super().__init__(problem)
-
-    def _compute_residuals_vector(self, x_numpy_variables_from_scipy):
-        """
-        Internal function to update variables and compute the vector of residuals.
-        'x_numpy_variables_from_scipy' contains the current values of the optimization
-        variables as provided by the SciPy optimizer. These are typically scaled values
-        if variable scaling is active.
-        """
-
-        for i, optiland_var_wrapper in enumerate(self.problem.variables):
-            optiland_var_wrapper.update(x_numpy_variables_from_scipy[i])
-
-        self.problem.update_optics()
-
-        try:
-            residuals_backend_array = be.array(
-                [op.fun() for op in self.problem.operands]
-            )
-
-            # Handle cases where ray tracing might fail and produce NaNs
-            if be.any(be.isnan(residuals_backend_array)):
-                num_operands = len(self.problem.operands)
-                # Return a vector of large constant values to penalize this region
-                # The magnitude should be large enough to indicate a poor solution.
-                error_value = be.sqrt(1e10 / num_operands if num_operands > 0 else 1e10)
-                return be.to_numpy(be.full(num_operands, error_value))
-
-            return be.to_numpy(
-                residuals_backend_array
-            )  # Convert to NumPy array for SciPy
-
-        except Exception:
-            # Catch any other exceptions during optical calculation
-            # (e.g., critical ray failure)
-            # This is a general fallback; more specific error handling
-            # might be beneficial.
-            num_operands = len(self.problem.operands)
-            error_value = be.sqrt(1e10 / num_operands if num_operands > 0 else 1e10)
-            # Return a vector of large constant values
-            return be.to_numpy(be.full(num_operands, error_value))
-
-    def optimize(
-        self, maxiter=None, disp=False, tol=1e-3, method_choice="lm"
-    ):  # Default to 'lm' for DLS
-        """
-        Optimize the problem using a SciPy least squares method.
-
-        Args:
-            max_nfev (int, optional): Maximum number of function evaluations (NFEV).
-                                      SciPy's least_squares uses max_nfev.
-            disp (bool, optional): Whether to display optimization progress.
-            tol (float, optional): Tolerance for termination (ftol - tolerance for the
-                                   change in the sum of squares). Defaults to 1e-3.
-            method_choice (str, optional): Method for scipy.optimize.least_squares.
-                                         'lm': Levenberg-Marquardt (DLS,
-                                         does not support bounds).
-                                         'trf': Trust Region Reflective
-                                         (supports bounds).
-                                         'dogbox': Dogleg algorithm
-                                         (supports bounds).
-                                         Defaults to 'lm'.
-        """
-
-        x0_scaled_values = [var.value for var in self.problem.variables]
-        self._x.append(list(x0_scaled_values))
-        x0_numpy = be.to_numpy(x0_scaled_values)
-
-        current_bounds_scaled = tuple([var.bounds for var in self.problem.variables])
-        lower_bounds_np = be.to_numpy(
-            [b[0] if b[0] is not None else -be.inf for b in current_bounds_scaled]
-        )
-        upper_bounds_np = be.to_numpy(
-            [b[1] if b[1] is not None else be.inf for b in current_bounds_scaled]
-        )
-
-        num_residuals = len(self.problem.operands)
-        num_variables = len(x0_numpy)
-        original_method_choice = method_choice  # Store for warning message
-
-        # Validate and adjust method_choice
-        if method_choice == "lm":
-            if num_residuals < num_variables:
-                print(
-                    f"Warning: Method 'lm' (Levenberg-Marquardt) "
-                    f"chosen, but number of residuals ({num_residuals}) is less "
-                    f"than number of variables ({num_variables}). "
-                    "This is not supported by 'lm'. Switching to 'trf' method."
-                )
-                method_choice = "trf"
-            elif be.any(lower_bounds_np != -be.inf) or be.any(
-                upper_bounds_np != be.inf
-            ):
-                # This warning is for 'lm' when bounds are present but m >= n
-                print(
-                    "Warning: Method 'lm' (Levenberg-Marquardt) chosen, "
-                    "but variable bounds are set. "
-                    "SciPy's 'lm' method does not support bounds; bounds will "
-                    "be ignored."
-                )
-        elif method_choice not in ["trf", "dogbox"]:
-            print(
-                f"Warning: Unknown method_choice '{original_method_choice}'. "
-                "Defaulting to 'trf' method."
-            )
-            method_choice = "trf"
-
-        # Determine actual_bounds_for_scipy and adjust x0 if needed based on
-        # the *final* method_choice
-        if (
-            method_choice == "lm"
-        ):  # 'lm' was originally chosen and conditions for switching were not met
-            actual_bounds_for_scipy = (-be.inf, be.inf)
-        else:
-            # method_choice is 'trf' or 'dogbox' (either originally or
-            # after adjustment)
-            actual_bounds_for_scipy = (lower_bounds_np, upper_bounds_np)
-            # Ensure x0 is strictly within bounds
-            eps = be.finfo(be.float64).eps
-            for i in range(x0_numpy.shape[0]):
-                if lower_bounds_np[i] != -be.inf and x0_numpy[i] <= lower_bounds_np[i]:
-                    x0_numpy[i] = lower_bounds_np[i] + eps
-                if upper_bounds_np[i] != be.inf and x0_numpy[i] >= upper_bounds_np[i]:
-                    x0_numpy[i] = upper_bounds_np[i] - eps
-                # Clip if adjustment pushed it out of the other bound
-                # (e.g. narrow bound range)
-                if x0_numpy[i] > upper_bounds_np[i] and upper_bounds_np[i] != be.inf:
-                    x0_numpy[i] = upper_bounds_np[i]
-                if x0_numpy[i] < lower_bounds_np[i] and lower_bounds_np[i] != -be.inf:
-                    x0_numpy[i] = lower_bounds_np[i]
-
-        scipy_verbose_level = 1 if disp else 0
-
-        with warnings.catch_warnings():
-            warnings.simplefilter("ignore", category=RuntimeWarning)
-            result = optimize.least_squares(
-                self._compute_residuals_vector,
-                x0_numpy,
-                method=method_choice,
-                bounds=actual_bounds_for_scipy,
-                max_nfev=maxiter,
-                verbose=scipy_verbose_level,
-                ftol=tol,
-            )
-
-        for i, optiland_var_wrapper in enumerate(self.problem.variables):
-            optiland_var_wrapper.update(result.x[i])
-        self.problem.update_optics()  # Final update to the optical system
-
-        return result
-
-
-class DualAnnealing(OptimizerGeneric):
-    """DualAnnealing is an optimizer that uses the dual annealing algorithm
-    to find the minimum of an optimization problem.
-
-    Args:
-        problem (OptimizationProblem): The optimization problem to be solved.
-
-    Methods:
-        optimize(maxiter=1000, disp=True): Runs the dual annealing algorithm
-            to optimize the problem and returns the result.
-
-    """
-
-    def __init__(self, problem: OptimizationProblem):
-        super().__init__(problem)
-
-    def optimize(self, maxiter=1000, disp=True, callback=None):
-        """Runs the dual annealing algorithm to optimize the problem.
-
-        Args:
-            maxiter (int): Maximum number of iterations.
-            disp (bool): Whether to display the optimization process.
-            callback (callable): A callable called after each iteration.
-
-        Returns:
-            result: The result of the optimization.
-
-        """
-        # Get initial values in backend format
-        x0_backend = [var.value for var in self.problem.variables]
-        self._x.append(x0_backend)  # Store backend values
-        # Convert x0 to NumPy for SciPy
-        x0_numpy = be.to_numpy(x0_backend)
-        bounds = tuple([var.bounds for var in self.problem.variables])
-        if any(None in bound for bound in bounds):
-            raise ValueError("Dual annealing requires all variables have bounds.")
-        with warnings.catch_warnings():
-            warnings.simplefilter("ignore", category=RuntimeWarning)
-            result = optimize.dual_annealing(
-                self._fun,
-                bounds=bounds,
-                maxiter=maxiter,
-                x0=x0_numpy,
-                callback=callback,
-            )
-
-        for idvar, var in enumerate(self.problem.variables):
-            var.update(result.x[idvar])
-
-        self.problem.update_optics()
-
-        return result
-
-
-class DifferentialEvolution(OptimizerGeneric):
-    """Differential Evolution optimizer for solving optimization problems.
-
-    Args:
-        problem (OptimizationProblem): The optimization problem to be solved.
-
-    Methods:
-        optimize(maxiter=1000, disp=True, workers=-1): Runs the differential
-            evolution optimization algorithm.
-
-    """
-
-    def __init__(self, problem: OptimizationProblem):
-        """Initializes a new instance of the DifferentialEvolution class.
-
-        Args:
-            problem (OptimizationProblem): The optimization problem to be
-                solved.
-
-        """
-        super().__init__(problem)
-
-    def optimize(self, maxiter=1000, disp=True, workers=-1, callback=None):
-        """Runs the differential evolution optimization algorithm.
-
-        Args:
-            maxiter (int): Maximum number of iterations.
-            disp (bool): Set to True to display status messages.
-            workers (int): Number of parallel workers to use. Set to -1 to use
-                all available processors.
-            callback (callable): A callable called after each iteration.
-
-        Returns:
-            result (OptimizeResult): The optimization result.
-
-        Raises:
-            ValueError: If any variable in the problem does not have bounds.
-
-        """
-        # Get initial values in backend format
-        x0_backend = [var.value for var in self.problem.variables]
-        self._x.append(x0_backend)  # Store backend values
-        # Convert x0 to NumPy for SciPy
-        x0_numpy = be.to_numpy(x0_backend)
-        bounds = tuple([var.bounds for var in self.problem.variables])
-        if any(None in bound for bound in bounds):
-            raise ValueError(
-                "Differential evolution requires all variables have bounds.",
-            )
-        with warnings.catch_warnings():
-            warnings.simplefilter("ignore", category=RuntimeWarning)
-
-            updating = "deferred" if workers == -1 else "immediate"
-
-            result = optimize.differential_evolution(
-                self._fun,
-                bounds=bounds,
-                maxiter=maxiter,
-                x0=x0_numpy,
-                disp=disp,
-                updating=updating,
-                workers=workers,
-                callback=callback,
-            )
-
-        for idvar, var in enumerate(self.problem.variables):
-            var.update(result.x[idvar])
-
-        self.problem.update_optics()
-
-        return result
-
-
-class SHGO(OptimizerGeneric):
-    """Simplicity Homology Global Optimization (SHGO).
-
-    Args:
-        problem (OptimizationProblem): The optimization problem to be solved.
-
-    Methods:
-        optimize(workers=-1, *args, **kwargs): Runs the SHGO algorithm.
-
-    """
-
-    def __init__(self, problem: OptimizationProblem):
-        """Initializes a new instance of the SHGO class.
-
-        Args:
-            problem (OptimizationProblem): The optimization problem to be
-                solved.
-
-        """
-        super().__init__(problem)
-
-    def optimize(self, workers=-1, callback=None, *args, **kwargs):
-        """Runs the SHGO algorithm. Note that the SHGO algorithm accepts the same
-        arguments as the scipy.optimize.shgo function.
-
-        Args:
-            workers (int): Number of parallel workers to use. Set to -1 to use
-                all available CPU processors. Default is -1.
-            callback (callable): A callable called after each iteration.
-            *args: Variable length argument list.
-            **kwargs: Arbitrary keyword arguments.
-
-        Returns:
-            result (OptimizeResult): The optimization result.
-
-        Raises:
-            ValueError: If any variable in the problem does not have bounds.
-
-        """
-        x0 = [var.value for var in self.problem.variables]
-        self._x.append(x0)
-        bounds = tuple([var.bounds for var in self.problem.variables])
-        if any(None in bound for bound in bounds):
-            raise ValueError("SHGO requires all variables have bounds.")
-
-        with warnings.catch_warnings():
-            warnings.simplefilter("ignore", category=RuntimeWarning)
-
-            result = optimize.shgo(
-                self._fun,
-                bounds=bounds,
-                workers=workers,
-                callback=callback,
-                **kwargs,
-            )
-
-        for idvar, var in enumerate(self.problem.variables):
-            var.update(result.x[idvar])
-
-        self.problem.update_optics()
-
-        return result
-
-
-class BasinHopping(OptimizerGeneric):
-    """Basin-hopping optimizer for solving optimization problems.
-
-    Args:
-        problem (OptimizationProblem): The optimization problem to be solved.
-
-    Methods:
-        optimize(maxiter=1000, disp=True, workers=-1): Runs the basin-hopping
-            optimization algorithm.
-
-    """
-
-    def __init__(self, problem: OptimizationProblem):
-        """Initializes a new instance of the BasinHopping class.
-
-        Args:
-            problem (OptimizationProblem): The optimization problem to be
-                solved.
-
-        """
-        super().__init__(problem)
-
-    def optimize(self, niter=100, callback=None, *args, **kwargs):
-        """Runs the basin-hopping algorithm. Note that the basin-hopping
-        algorithm accepts the same arguments as the
-        scipy.optimize.basinhopping function.
-
-        Args:
-            niter (int): Number of iterations to perform. Default is 100.
-            callback (callable): A callable called after each iteration.
-            *args: Variable length argument list.
-            **kwargs: Arbitrary keyword arguments.
-
-        Returns:
-            result (OptimizeResult): The optimization result.
-
-        Raises:
-            ValueError: If any variable in the problem does not have bounds.
-
-        """
-        # Get initial values in backend format
-        x0_backend = [var.value for var in self.problem.variables]
-        self._x.append(x0_backend)  # Store backend values
-        # Convert x0 to NumPy for SciPy
-        x0_numpy = be.to_numpy(x0_backend)
-        bounds = tuple([var.bounds for var in self.problem.variables])
-        if not all(x is None for pair in bounds for x in pair):
-            raise ValueError("Basin-hopping does not accept bounds.")
-
-        with warnings.catch_warnings():
-            warnings.simplefilter("ignore", category=RuntimeWarning)
-
-            result = optimize.basinhopping(
-                self._fun,
-                x0=x0_numpy,
-                niter=niter,
-                callback=callback,
-                **kwargs,
-            )
-
-        for idvar, var in enumerate(self.problem.variables):
-            var.update(result.x[idvar])
-
-        self.problem.update_optics()
-
-        return result
->>>>>>> 8a24a6e3
+        self.variable_info()