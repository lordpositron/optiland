import warnings

import optiland.backend as be
import pytest

from optiland.optimization import optimization, glass_expert
from optiland.samples.microscopes import (
    Microscope20x,
    Objective60x,
    UVReflectingMicroscope,
)
from optiland.samples.objectives import CookeTriplet


class TestOptimizationProblem:
    def test_add_operand(self):
        lens = Objective60x()
        problem = optimization.OptimizationProblem()
        input_data = {"optic": lens}
        problem.add_operand(
            operand_type="f2",
            target=50,
            weight=1.0,
            input_data=input_data,
        )
        assert len(problem.operands) == 1
        assert problem.operands[0].operand_type == "f2"
        assert problem.operands[0].target == 50
        assert problem.operands[0].weight == 1.0
        assert problem.operands[0].input_data == input_data

    def test_add_variable(self):
        lens = Microscope20x()
        problem = optimization.OptimizationProblem()
        problem.add_variable(lens, "radius", surface_number=1, min_val=10, max_val=100)
        assert len(problem.variables) == 1
        assert problem.variables[0].type == "radius"
        assert problem.variables[0].min_val == 10
        assert problem.variables[0].max_val == 100
        assert problem.variables[0].surface_number == 1

    def test_clear_operands(self):
        lens = Objective60x()
        problem = optimization.OptimizationProblem()
        input_data = {"optic": lens}
        problem.add_operand(
            operand_type="f2",
            target=50,
            weight=1.0,
            input_data=input_data,
        )
        problem.clear_operands()
        assert len(problem.operands) == 0

    def test_clear_variables(self):
        lens = Microscope20x()
        problem = optimization.OptimizationProblem()
        problem.add_variable(lens, "radius", surface_number=1, min_val=10, max_val=100)
        problem.clear_variables()
        assert len(problem.variables) == 0

    def test_fun_array(self):
        lens = Objective60x()
        problem = optimization.OptimizationProblem()
        input_data = {"optic": lens}
        problem.add_operand(
            operand_type="f2",
            target=98.57864671748113,
            weight=1.0,
            input_data=input_data,
        )
        fun_array = problem.fun_array()
        assert be.allclose(fun_array, be.array([0.0]))

    def test_sum_squared(self):
        lens = Objective60x()
        problem = optimization.OptimizationProblem()
        input_data = {"optic": lens}
        problem.add_operand(
            operand_type="f2",
            target=90,
            weight=1.0,
            input_data=input_data,
        )
        sum_squared = problem.sum_squared()
        val = (lens.paraxial.f2() - 90) ** 2
        assert be.isclose(sum_squared, val)

    def test_rss(self):
        lens = UVReflectingMicroscope()
        problem = optimization.OptimizationProblem()
        input_data = {"optic": lens}
        problem.add_operand(
            operand_type="f2",
            target=90,
            weight=1.0,
            input_data=input_data,
        )
        rss = problem.rss()
        val = be.abs(lens.paraxial.f2() - 90)
        assert be.isclose(rss, val)

    def test_update_optics(self):
        lens = UVReflectingMicroscope()
        problem = optimization.OptimizationProblem()
        input_data = {"optic": lens}
        problem.add_operand(
            operand_type="f2",
            target=90,
            weight=1.0,
            input_data=input_data,
        )
        problem.update_optics()
        # No assertion needed, just ensure no exceptions are raised

    def test_operand_info(self, capsys):
        lens = UVReflectingMicroscope()
        problem = optimization.OptimizationProblem()
        input_data = {"optic": lens}
        problem.add_operand(
            operand_type="f2",
            target=9090,
            weight=1.0,
            input_data=input_data,
        )
        problem.operand_info()
        captured = capsys.readouterr()
        assert "Operand Type" in captured.out
        assert "Target" in captured.out
        assert "Min. Bound" in captured.out
        assert "Max. Bound" in captured.out
        assert "Weight" in captured.out
        assert "Value" in captured.out
        assert "Delta" in captured.out
        assert "Contrib. [%]" in captured.out

    def test_variable_info(self, capsys):
        lens = Microscope20x()
        problem = optimization.OptimizationProblem()
        problem.add_variable(lens, "radius", surface_number=1, min_val=10, max_val=100)
        problem.variable_info()
        captured = capsys.readouterr()
        assert "Variable Type" in captured.out
        assert "Surface" in captured.out
        assert "Value" in captured.out
        assert "Min. Bound" in captured.out
        assert "Max. Bound" in captured.out

    def test_merit_info(self, capsys):
        lens = Microscope20x()
        problem = optimization.OptimizationProblem()
        problem.add_variable(lens, "radius", surface_number=1, min_val=10, max_val=100)
        input_data = {"optic": lens}
        problem.add_operand(
            operand_type="f2",
            target=90,
            weight=1.0,
            input_data=input_data,
        )
        problem.merit_info()
        captured = capsys.readouterr()
        assert "Merit Function Value" in captured.out
        assert "Improvement (%)" in captured.out

        # case when initial merit value != 0.0
        problem.initial_value = 10.0
        problem.merit_info()
        captured = capsys.readouterr()
        assert "Merit Function Value" in captured.out
        assert "Improvement (%)" in captured.out

    def test_info(self, capsys):
        lens = UVReflectingMicroscope()
        problem = optimization.OptimizationProblem()
        problem.add_variable(lens, "radius", surface_number=1, min_val=10, max_val=100)
        input_data = {"optic": lens}
        problem.add_operand(
            operand_type="f2",
            target=90,
            weight=1.0,
            input_data=input_data,
        )
        problem.info()
        captured = capsys.readouterr()
        assert "Merit Function Value" in captured.out
        assert "Operand Type" in captured.out
        assert "Variable Type" in captured.out


# MockOperandNaN and MockOperandException classes were here, they are now in test_least_squares.py

<<<<<<< HEAD
# All optimizer test classes have been moved to tests/optimization/
# This file should now only contain TestOptimizationProblem
# and any other tests not specific to a single optimizer algorithm.
=======
    def test_verbose(self):
        lens = Microscope20x()
        problem = optimization.OptimizationProblem()
        problem.add_variable(
            lens,
            "radius",
            surface_number=1,
            min_val=-1000,
            max_val=None,
        )
        input_data = {"optic": lens}
        problem.add_operand(
            operand_type="f2",
            target=90,
            weight=1.0,
            input_data=input_data,
        )
        optimizer = optimization.LeastSquares(problem)
        result = optimizer.optimize(maxiter=100, disp=True, tol=1e-3)
        assert result.success

    def test_method_trf_with_bounds(self):
        lens = Microscope20x()
        problem = optimization.OptimizationProblem()
        min_b, max_b = 10, 100
        problem.add_variable(
            lens, "radius", surface_number=1, min_val=min_b, max_val=max_b
        )
        input_data = {"optic": lens}
        problem.add_operand(
            operand_type="f2",
            target=90,
            weight=1.0,
            input_data=input_data,
        )
        optimizer = optimization.LeastSquares(problem)
        result = optimizer.optimize(method_choice="trf", maxiter=10, tol=1e-3)
        assert result.success
        # Check if the optimized variable is within bounds (SciPy's TRF handles this)
        optimized_radius = lens.surface_group.surfaces[1].geometry.radius
        assert min_b <= optimized_radius <= max_b

    def test_method_dogbox_with_bounds(self):
        lens = Microscope20x()
        problem = optimization.OptimizationProblem()
        min_b, max_b = 10, 100
        problem.add_variable(
            lens, "radius", surface_number=1, min_val=min_b, max_val=max_b
        )
        input_data = {"optic": lens}
        problem.add_operand(
            operand_type="f2",
            target=90,
            weight=1.0,
            input_data=input_data,
        )
        optimizer = optimization.LeastSquares(problem)
        result = optimizer.optimize(method_choice="dogbox", maxiter=10, tol=1e-3)
        assert result.success
        optimized_radius = lens.surface_group.surfaces[1].geometry.radius
        assert min_b <= optimized_radius <= max_b

    def test_method_lm_with_bounds_warning(self, capsys):
        lens = Microscope20x()
        problem = optimization.OptimizationProblem()
        problem.add_variable(lens, "radius", surface_number=1, min_val=10, max_val=100)
        input_data = {"optic": lens}
        problem.add_operand(
            operand_type="f2",
            target=90,
            weight=1.0,
            input_data=input_data,
        )
        optimizer = optimization.LeastSquares(problem)
        optimizer.optimize(method_choice="lm", maxiter=5)
        captured = capsys.readouterr()
        expected_warning = (
            "Warning: Method 'lm' (Levenberg-Marquardt) chosen, "
            "but variable bounds are set. SciPy's 'lm' method does not "
            "support bounds; bounds will be ignored."
        )
        assert expected_warning in captured.out

    def test_unknown_method_choice_warning(self, capsys):
        lens = Microscope20x()
        problem = optimization.OptimizationProblem()
        problem.add_variable(lens, "radius", surface_number=1)  # No bounds needed
        input_data = {"optic": lens}
        problem.add_operand(
            operand_type="f2",
            target=90,
            weight=1.0,
            input_data=input_data,
        )
        optimizer = optimization.LeastSquares(problem)
        optimizer.optimize(method_choice="unknown_method", maxiter=5)
        captured = capsys.readouterr()
        expected_warning = (
            "Warning: Unknown method_choice 'unknown_method'. Defaulting to "
            "'trf' method."  # Updated expected warning
        )
        assert expected_warning in captured.out


class MockOperandNaN:
    def __init__(self, target=0, weight=1):
        self.target = target
        self.weight = weight
        self.operand_type = "mock_nan"
        self.input_data = {}

    def fun(self):
        return be.nan

    def delta(self):
        return be.nan

    def value(self):  # Add a value method
        return be.nan


class MockOperandException:
    def __init__(self, target=0, weight=1):
        self.target = target
        self.weight = weight
        self.operand_type = "mock_exception"
        self.input_data = {}

    def fun(self):
        raise RuntimeError("Test Exception from mock operand")

    def delta(self):
        raise RuntimeError("Test Exception from mock operand")

    def value(self):
        raise RuntimeError("Test Exception from mock operand")


class TestLeastSquaresErrorHandling:
    def test_nan_residual_handling(self):
        lens = Microscope20x()
        problem = optimization.OptimizationProblem()
        # Add a dummy variable, its properties don't matter much here
        problem.add_variable(lens, "radius", surface_number=1, min_val=10, max_val=100)

        mock_op = MockOperandNaN()
        problem.initial_value = (
            1.0  # Set to non-zero to prevent sum_squared in OptimizerGeneric init
        )
        problem.operands.operands.append(mock_op)  # Manually add mock operand

        optimizer = optimization.LeastSquares(problem)
        result = optimizer.optimize(maxiter=5)

        # Cost is 0.5 * sum(residuals**2). Residual is sqrt(1e10 / 1) = sqrt(1e10)
        # So cost = 0.5 * (sqrt(1e10))^2 = 0.5 * 1e10
        assert be.isclose(result.cost, 0.5 * 1e10)
        # Check that optimization completed without crashing (status might vary)
        assert result.status is not None  # General check for completion

    def test_exception_in_residual_handling(self):
        lens = Microscope20x()
        problem = optimization.OptimizationProblem()
        problem.add_variable(lens, "radius", surface_number=1, min_val=10, max_val=100)

        mock_op = MockOperandException()
        problem.initial_value = (
            1.0  # Set to non-zero to prevent sum_squared in OptimizerGeneric init
        )
        problem.operands.operands.append(mock_op)

        optimizer = optimization.LeastSquares(problem)
        result = optimizer.optimize(maxiter=5)
        assert be.isclose(result.cost, 0.5 * 1e10)
        assert result.status is not None

    def test_optimize_no_operands(self):
        lens = Microscope20x()
        problem = optimization.OptimizationProblem()
        problem.add_variable(lens, "radius", surface_number=1, min_val=10, max_val=100)
        # No operands are added

        optimizer = optimization.LeastSquares(problem)
        result = optimizer.optimize(maxiter=5)

        assert result.success  # Or a similar status indicating valid completion
        assert be.isclose(result.cost, 0.0)
        assert len(result.fun) == 0


class TestDualAnnealing:
    def test_optimize(self):
        lens = Microscope20x()
        problem = optimization.OptimizationProblem()
        problem.add_variable(
            lens,
            "thickness",
            surface_number=1,
            min_val=10,
            max_val=100,
        )
        input_data = {"optic": lens}
        problem.add_operand(
            operand_type="f2",
            target=95,
            weight=1.0,
            input_data=input_data,
        )
        optimizer = optimization.DualAnnealing(problem)
        result = optimizer.optimize(maxiter=10, disp=False)
        assert result.success

    def test_raise_error_no_bounds(self):
        lens = Microscope20x()
        problem = optimization.OptimizationProblem()
        problem.add_variable(lens, "thickness", surface_number=1)
        input_data = {"optic": lens}
        problem.add_operand(
            operand_type="f2",
            target=95,
            weight=1.0,
            input_data=input_data,
        )
        optimizer = optimization.DualAnnealing(problem)
        with pytest.raises(ValueError):
            optimizer.optimize(maxiter=10, disp=False)


class TestDifferentialEvolution:
    def test_optimize(self):
        lens = Microscope20x()
        problem = optimization.OptimizationProblem()
        problem.add_variable(
            lens,
            "index",
            surface_number=1,
            min_val=1.2,
            max_val=1.8,
            wavelength=0.5,
        )
        input_data = {"optic": lens}
        problem.add_operand(
            operand_type="f2",
            target=90,
            weight=1.0,
            input_data=input_data,
        )
        optimizer = optimization.DifferentialEvolution(problem)
        result = optimizer.optimize(maxiter=10, disp=False, workers=1)
        assert result.success

    def test_raise_error_no_bounds(self):
        lens = Microscope20x()
        problem = optimization.OptimizationProblem()
        problem.add_variable(lens, "index", surface_number=1, wavelength=0.5)
        input_data = {"optic": lens}
        problem.add_operand(
            operand_type="f2",
            target=95,
            weight=1.0,
            input_data=input_data,
        )
        optimizer = optimization.DifferentialEvolution(problem)
        with pytest.raises(ValueError):
            optimizer.optimize(maxiter=10, disp=False)

    def test_workers(self):
        lens = Microscope20x()
        problem = optimization.OptimizationProblem()
        problem.add_variable(
            lens,
            "index",
            surface_number=1,
            min_val=1.2,
            max_val=1.8,
            wavelength=0.5,
        )
        input_data = {"optic": lens}
        problem.add_operand(
            operand_type="f2",
            target=90,
            weight=1.0,
            input_data=input_data,
        )
        optimizer = optimization.DifferentialEvolution(problem)
        result = optimizer.optimize(maxiter=10, disp=False, workers=1)
        assert result.success


class TestSHGO:
    def test_optimize(self):
        lens = Microscope20x()
        problem = optimization.OptimizationProblem()
        problem.add_variable(lens, "radius", surface_number=1, min_val=10, max_val=100)
        input_data = {"optic": lens}
        problem.add_operand(
            operand_type="f2",
            target=90,
            weight=1.0,
            input_data=input_data,
        )
        optimizer = optimization.SHGO(problem)
        result = optimizer.optimize()
        assert result.success

    def test_raise_error_no_bounds(self):
        lens = Microscope20x()
        problem = optimization.OptimizationProblem()
        problem.add_variable(lens, "radius", surface_number=1)
        input_data = {"optic": lens}
        problem.add_operand(
            operand_type="f2",
            target=90,
            weight=1.0,
            input_data=input_data,
        )
        optimizer = optimization.SHGO(problem)
        with pytest.raises(ValueError):
            optimizer.optimize()


class TestBasinHopping:
    def test_optimize(self):
        lens = Microscope20x()
        problem = optimization.OptimizationProblem()
        problem.add_variable(lens, "radius", surface_number=1)
        input_data = {"optic": lens}
        problem.add_operand(
            operand_type="f2",
            target=90,
            weight=1.0,
            input_data=input_data,
        )
        optimizer = optimization.BasinHopping(problem)
        result = optimizer.optimize(niter=10)
        assert result.fun < problem.initial_value

    def test_raise_error_with_bounds(self):
        lens = Microscope20x()
        problem = optimization.OptimizationProblem()
        problem.add_variable(lens, "radius", surface_number=1, min_val=10, max_val=100)
        input_data = {"optic": lens}
        problem.add_operand(
            operand_type="f2",
            target=90,
            weight=1.0,
            input_data=input_data,
        )
        optimizer = optimization.BasinHopping(problem)
        with pytest.raises(ValueError):
            optimizer.optimize(niter=10)


class TestGlassExpert:
    def test_optimize(self):
        lens = CookeTriplet()
        problem = optimization.OptimizationProblem()
        problem.add_variable(
            lens,
            "thickness",
            surface_number=1,
            min_val=10,
            max_val=100,
        )
        problem.add_variable(
            lens,
            "material",
            surface_number=1,
            glass_selection=['N-BK7', 'N-SSK2', 'N-SK2', 'N-SK16'],
        )
        input_data = {"optic": lens}
        problem.add_operand(
            operand_type="f2",
            target=95,
            weight=1.0,
            input_data=input_data,
        )
        optimizer = glass_expert.GlassExpert(problem)
        result = optimizer.run(
            num_neighbours=2,
            maxiter=8, 
            disp=False,
            verbose=False,
        )
        assert result.success

    def test_optimize_fail_num_neighbours(self):
        lens = CookeTriplet()
        problem = optimization.OptimizationProblem()
        problem.add_variable(
            lens,
            "thickness",
            surface_number=1,
            min_val=10,
            max_val=100,
        )
        problem.add_variable(
            lens,
            "material",
            surface_number=1,
            glass_selection=['N-BK7'],
        )
        input_data = {"optic": lens}
        problem.add_operand(
            operand_type="f2",
            target=95,
            weight=1.0,
            input_data=input_data,
        )
        optimizer = glass_expert.GlassExpert(problem)
        # Since there is a single glass in glass_selection
        # and num_neighbours=2, this should raise:
        # AssertionError: "Cannot keep more glasses 
        # than available in the input dictionary".
        with pytest.raises(AssertionError):
            result = optimizer.run(
                num_neighbours=2,
                maxiter=8, 
                disp=False,
                verbose=False,
            )
            assert result.success

    def test_vprint_verbose_true(self, capsys):
        """vprint should print when verbose=True."""
        problem = optimization.OptimizationProblem()
        optimizer = glass_expert.GlassExpert(problem)
        optimizer.vprint("Hello World")
        
        # Capture stdout
        captured = capsys.readouterr()
        assert "Hello World" in captured.out

    def test_vprint_verbose_false(self, capsys):
        """vprint should not print when verbose=False."""
        problem = optimization.OptimizationProblem()
        optimizer = glass_expert.GlassExpert(problem)
        optimizer.verbose = False
        optimizer.vprint("This should not appear")

        # Capture stdout
        captured = capsys.readouterr()
        print("captured.out =", captured.out)
        assert captured.out == ""  # Nothing should be printed
>>>>>>> 8a24a6e3
<|MERGE_RESOLUTION|>--- conflicted
+++ resolved
@@ -189,453 +189,6 @@
 
 # MockOperandNaN and MockOperandException classes were here, they are now in test_least_squares.py
 
-<<<<<<< HEAD
 # All optimizer test classes have been moved to tests/optimization/
 # This file should now only contain TestOptimizationProblem
-# and any other tests not specific to a single optimizer algorithm.
-=======
-    def test_verbose(self):
-        lens = Microscope20x()
-        problem = optimization.OptimizationProblem()
-        problem.add_variable(
-            lens,
-            "radius",
-            surface_number=1,
-            min_val=-1000,
-            max_val=None,
-        )
-        input_data = {"optic": lens}
-        problem.add_operand(
-            operand_type="f2",
-            target=90,
-            weight=1.0,
-            input_data=input_data,
-        )
-        optimizer = optimization.LeastSquares(problem)
-        result = optimizer.optimize(maxiter=100, disp=True, tol=1e-3)
-        assert result.success
-
-    def test_method_trf_with_bounds(self):
-        lens = Microscope20x()
-        problem = optimization.OptimizationProblem()
-        min_b, max_b = 10, 100
-        problem.add_variable(
-            lens, "radius", surface_number=1, min_val=min_b, max_val=max_b
-        )
-        input_data = {"optic": lens}
-        problem.add_operand(
-            operand_type="f2",
-            target=90,
-            weight=1.0,
-            input_data=input_data,
-        )
-        optimizer = optimization.LeastSquares(problem)
-        result = optimizer.optimize(method_choice="trf", maxiter=10, tol=1e-3)
-        assert result.success
-        # Check if the optimized variable is within bounds (SciPy's TRF handles this)
-        optimized_radius = lens.surface_group.surfaces[1].geometry.radius
-        assert min_b <= optimized_radius <= max_b
-
-    def test_method_dogbox_with_bounds(self):
-        lens = Microscope20x()
-        problem = optimization.OptimizationProblem()
-        min_b, max_b = 10, 100
-        problem.add_variable(
-            lens, "radius", surface_number=1, min_val=min_b, max_val=max_b
-        )
-        input_data = {"optic": lens}
-        problem.add_operand(
-            operand_type="f2",
-            target=90,
-            weight=1.0,
-            input_data=input_data,
-        )
-        optimizer = optimization.LeastSquares(problem)
-        result = optimizer.optimize(method_choice="dogbox", maxiter=10, tol=1e-3)
-        assert result.success
-        optimized_radius = lens.surface_group.surfaces[1].geometry.radius
-        assert min_b <= optimized_radius <= max_b
-
-    def test_method_lm_with_bounds_warning(self, capsys):
-        lens = Microscope20x()
-        problem = optimization.OptimizationProblem()
-        problem.add_variable(lens, "radius", surface_number=1, min_val=10, max_val=100)
-        input_data = {"optic": lens}
-        problem.add_operand(
-            operand_type="f2",
-            target=90,
-            weight=1.0,
-            input_data=input_data,
-        )
-        optimizer = optimization.LeastSquares(problem)
-        optimizer.optimize(method_choice="lm", maxiter=5)
-        captured = capsys.readouterr()
-        expected_warning = (
-            "Warning: Method 'lm' (Levenberg-Marquardt) chosen, "
-            "but variable bounds are set. SciPy's 'lm' method does not "
-            "support bounds; bounds will be ignored."
-        )
-        assert expected_warning in captured.out
-
-    def test_unknown_method_choice_warning(self, capsys):
-        lens = Microscope20x()
-        problem = optimization.OptimizationProblem()
-        problem.add_variable(lens, "radius", surface_number=1)  # No bounds needed
-        input_data = {"optic": lens}
-        problem.add_operand(
-            operand_type="f2",
-            target=90,
-            weight=1.0,
-            input_data=input_data,
-        )
-        optimizer = optimization.LeastSquares(problem)
-        optimizer.optimize(method_choice="unknown_method", maxiter=5)
-        captured = capsys.readouterr()
-        expected_warning = (
-            "Warning: Unknown method_choice 'unknown_method'. Defaulting to "
-            "'trf' method."  # Updated expected warning
-        )
-        assert expected_warning in captured.out
-
-
-class MockOperandNaN:
-    def __init__(self, target=0, weight=1):
-        self.target = target
-        self.weight = weight
-        self.operand_type = "mock_nan"
-        self.input_data = {}
-
-    def fun(self):
-        return be.nan
-
-    def delta(self):
-        return be.nan
-
-    def value(self):  # Add a value method
-        return be.nan
-
-
-class MockOperandException:
-    def __init__(self, target=0, weight=1):
-        self.target = target
-        self.weight = weight
-        self.operand_type = "mock_exception"
-        self.input_data = {}
-
-    def fun(self):
-        raise RuntimeError("Test Exception from mock operand")
-
-    def delta(self):
-        raise RuntimeError("Test Exception from mock operand")
-
-    def value(self):
-        raise RuntimeError("Test Exception from mock operand")
-
-
-class TestLeastSquaresErrorHandling:
-    def test_nan_residual_handling(self):
-        lens = Microscope20x()
-        problem = optimization.OptimizationProblem()
-        # Add a dummy variable, its properties don't matter much here
-        problem.add_variable(lens, "radius", surface_number=1, min_val=10, max_val=100)
-
-        mock_op = MockOperandNaN()
-        problem.initial_value = (
-            1.0  # Set to non-zero to prevent sum_squared in OptimizerGeneric init
-        )
-        problem.operands.operands.append(mock_op)  # Manually add mock operand
-
-        optimizer = optimization.LeastSquares(problem)
-        result = optimizer.optimize(maxiter=5)
-
-        # Cost is 0.5 * sum(residuals**2). Residual is sqrt(1e10 / 1) = sqrt(1e10)
-        # So cost = 0.5 * (sqrt(1e10))^2 = 0.5 * 1e10
-        assert be.isclose(result.cost, 0.5 * 1e10)
-        # Check that optimization completed without crashing (status might vary)
-        assert result.status is not None  # General check for completion
-
-    def test_exception_in_residual_handling(self):
-        lens = Microscope20x()
-        problem = optimization.OptimizationProblem()
-        problem.add_variable(lens, "radius", surface_number=1, min_val=10, max_val=100)
-
-        mock_op = MockOperandException()
-        problem.initial_value = (
-            1.0  # Set to non-zero to prevent sum_squared in OptimizerGeneric init
-        )
-        problem.operands.operands.append(mock_op)
-
-        optimizer = optimization.LeastSquares(problem)
-        result = optimizer.optimize(maxiter=5)
-        assert be.isclose(result.cost, 0.5 * 1e10)
-        assert result.status is not None
-
-    def test_optimize_no_operands(self):
-        lens = Microscope20x()
-        problem = optimization.OptimizationProblem()
-        problem.add_variable(lens, "radius", surface_number=1, min_val=10, max_val=100)
-        # No operands are added
-
-        optimizer = optimization.LeastSquares(problem)
-        result = optimizer.optimize(maxiter=5)
-
-        assert result.success  # Or a similar status indicating valid completion
-        assert be.isclose(result.cost, 0.0)
-        assert len(result.fun) == 0
-
-
-class TestDualAnnealing:
-    def test_optimize(self):
-        lens = Microscope20x()
-        problem = optimization.OptimizationProblem()
-        problem.add_variable(
-            lens,
-            "thickness",
-            surface_number=1,
-            min_val=10,
-            max_val=100,
-        )
-        input_data = {"optic": lens}
-        problem.add_operand(
-            operand_type="f2",
-            target=95,
-            weight=1.0,
-            input_data=input_data,
-        )
-        optimizer = optimization.DualAnnealing(problem)
-        result = optimizer.optimize(maxiter=10, disp=False)
-        assert result.success
-
-    def test_raise_error_no_bounds(self):
-        lens = Microscope20x()
-        problem = optimization.OptimizationProblem()
-        problem.add_variable(lens, "thickness", surface_number=1)
-        input_data = {"optic": lens}
-        problem.add_operand(
-            operand_type="f2",
-            target=95,
-            weight=1.0,
-            input_data=input_data,
-        )
-        optimizer = optimization.DualAnnealing(problem)
-        with pytest.raises(ValueError):
-            optimizer.optimize(maxiter=10, disp=False)
-
-
-class TestDifferentialEvolution:
-    def test_optimize(self):
-        lens = Microscope20x()
-        problem = optimization.OptimizationProblem()
-        problem.add_variable(
-            lens,
-            "index",
-            surface_number=1,
-            min_val=1.2,
-            max_val=1.8,
-            wavelength=0.5,
-        )
-        input_data = {"optic": lens}
-        problem.add_operand(
-            operand_type="f2",
-            target=90,
-            weight=1.0,
-            input_data=input_data,
-        )
-        optimizer = optimization.DifferentialEvolution(problem)
-        result = optimizer.optimize(maxiter=10, disp=False, workers=1)
-        assert result.success
-
-    def test_raise_error_no_bounds(self):
-        lens = Microscope20x()
-        problem = optimization.OptimizationProblem()
-        problem.add_variable(lens, "index", surface_number=1, wavelength=0.5)
-        input_data = {"optic": lens}
-        problem.add_operand(
-            operand_type="f2",
-            target=95,
-            weight=1.0,
-            input_data=input_data,
-        )
-        optimizer = optimization.DifferentialEvolution(problem)
-        with pytest.raises(ValueError):
-            optimizer.optimize(maxiter=10, disp=False)
-
-    def test_workers(self):
-        lens = Microscope20x()
-        problem = optimization.OptimizationProblem()
-        problem.add_variable(
-            lens,
-            "index",
-            surface_number=1,
-            min_val=1.2,
-            max_val=1.8,
-            wavelength=0.5,
-        )
-        input_data = {"optic": lens}
-        problem.add_operand(
-            operand_type="f2",
-            target=90,
-            weight=1.0,
-            input_data=input_data,
-        )
-        optimizer = optimization.DifferentialEvolution(problem)
-        result = optimizer.optimize(maxiter=10, disp=False, workers=1)
-        assert result.success
-
-
-class TestSHGO:
-    def test_optimize(self):
-        lens = Microscope20x()
-        problem = optimization.OptimizationProblem()
-        problem.add_variable(lens, "radius", surface_number=1, min_val=10, max_val=100)
-        input_data = {"optic": lens}
-        problem.add_operand(
-            operand_type="f2",
-            target=90,
-            weight=1.0,
-            input_data=input_data,
-        )
-        optimizer = optimization.SHGO(problem)
-        result = optimizer.optimize()
-        assert result.success
-
-    def test_raise_error_no_bounds(self):
-        lens = Microscope20x()
-        problem = optimization.OptimizationProblem()
-        problem.add_variable(lens, "radius", surface_number=1)
-        input_data = {"optic": lens}
-        problem.add_operand(
-            operand_type="f2",
-            target=90,
-            weight=1.0,
-            input_data=input_data,
-        )
-        optimizer = optimization.SHGO(problem)
-        with pytest.raises(ValueError):
-            optimizer.optimize()
-
-
-class TestBasinHopping:
-    def test_optimize(self):
-        lens = Microscope20x()
-        problem = optimization.OptimizationProblem()
-        problem.add_variable(lens, "radius", surface_number=1)
-        input_data = {"optic": lens}
-        problem.add_operand(
-            operand_type="f2",
-            target=90,
-            weight=1.0,
-            input_data=input_data,
-        )
-        optimizer = optimization.BasinHopping(problem)
-        result = optimizer.optimize(niter=10)
-        assert result.fun < problem.initial_value
-
-    def test_raise_error_with_bounds(self):
-        lens = Microscope20x()
-        problem = optimization.OptimizationProblem()
-        problem.add_variable(lens, "radius", surface_number=1, min_val=10, max_val=100)
-        input_data = {"optic": lens}
-        problem.add_operand(
-            operand_type="f2",
-            target=90,
-            weight=1.0,
-            input_data=input_data,
-        )
-        optimizer = optimization.BasinHopping(problem)
-        with pytest.raises(ValueError):
-            optimizer.optimize(niter=10)
-
-
-class TestGlassExpert:
-    def test_optimize(self):
-        lens = CookeTriplet()
-        problem = optimization.OptimizationProblem()
-        problem.add_variable(
-            lens,
-            "thickness",
-            surface_number=1,
-            min_val=10,
-            max_val=100,
-        )
-        problem.add_variable(
-            lens,
-            "material",
-            surface_number=1,
-            glass_selection=['N-BK7', 'N-SSK2', 'N-SK2', 'N-SK16'],
-        )
-        input_data = {"optic": lens}
-        problem.add_operand(
-            operand_type="f2",
-            target=95,
-            weight=1.0,
-            input_data=input_data,
-        )
-        optimizer = glass_expert.GlassExpert(problem)
-        result = optimizer.run(
-            num_neighbours=2,
-            maxiter=8, 
-            disp=False,
-            verbose=False,
-        )
-        assert result.success
-
-    def test_optimize_fail_num_neighbours(self):
-        lens = CookeTriplet()
-        problem = optimization.OptimizationProblem()
-        problem.add_variable(
-            lens,
-            "thickness",
-            surface_number=1,
-            min_val=10,
-            max_val=100,
-        )
-        problem.add_variable(
-            lens,
-            "material",
-            surface_number=1,
-            glass_selection=['N-BK7'],
-        )
-        input_data = {"optic": lens}
-        problem.add_operand(
-            operand_type="f2",
-            target=95,
-            weight=1.0,
-            input_data=input_data,
-        )
-        optimizer = glass_expert.GlassExpert(problem)
-        # Since there is a single glass in glass_selection
-        # and num_neighbours=2, this should raise:
-        # AssertionError: "Cannot keep more glasses 
-        # than available in the input dictionary".
-        with pytest.raises(AssertionError):
-            result = optimizer.run(
-                num_neighbours=2,
-                maxiter=8, 
-                disp=False,
-                verbose=False,
-            )
-            assert result.success
-
-    def test_vprint_verbose_true(self, capsys):
-        """vprint should print when verbose=True."""
-        problem = optimization.OptimizationProblem()
-        optimizer = glass_expert.GlassExpert(problem)
-        optimizer.vprint("Hello World")
-        
-        # Capture stdout
-        captured = capsys.readouterr()
-        assert "Hello World" in captured.out
-
-    def test_vprint_verbose_false(self, capsys):
-        """vprint should not print when verbose=False."""
-        problem = optimization.OptimizationProblem()
-        optimizer = glass_expert.GlassExpert(problem)
-        optimizer.verbose = False
-        optimizer.vprint("This should not appear")
-
-        # Capture stdout
-        captured = capsys.readouterr()
-        print("captured.out =", captured.out)
-        assert captured.out == ""  # Nothing should be printed
->>>>>>> 8a24a6e3
+# and any other tests not specific to a single optimizer algorithm.